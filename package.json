--- conflicted
+++ resolved
@@ -17,11 +17,7 @@
     "@apollo/server": "^4.12.0",
     "bcrypt": "^5.1.1",
     "cors": "^2.8.5",
-<<<<<<< HEAD
     "dotenv": "^16.5.0",
-=======
-    "dotenv": "^16.4.7",
->>>>>>> 3be51e65
     "express": "^5.1.0",
     "graphql": "^16.10.0",
     "jsonwebtoken": "^9.0.2",
@@ -35,13 +31,8 @@
     "@types/bcrypt": "^5.0.2",
     "@types/cors": "^2.8.17",
     "@types/express": "^5.0.1",
-<<<<<<< HEAD
-    "@types/jsonwebtoken": "^9.0.9",
-    "@types/node": "^22.14.0",
-=======
     "@types/jsonwebtoken": "^9.0.8",
     "@types/node": "^20.14.13",
->>>>>>> 3be51e65
     "@types/nodemailer": "^6.4.17",
     "@types/otp-generator": "^4.0.2",
     "nodemon": "^3.1.9",
